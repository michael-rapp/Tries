--- conflicted
+++ resolved
@@ -1,16 +1,12 @@
 # Tries - RELEASE NOTES
 
-<<<<<<< HEAD
-## Version 1.0.0 (Jan. 30th 2018)
-=======
 ## Version 1.0.1 (Feb. 2nd 2018)
 
 A bugfix release, which fixes the following issues:
 
 - Fixed an issue, which may cause the sub tries of a `PatriciaTrie` or `PatriciaStringTrie` to lack some values.
 
-## Version 1.0.0 (Jan. 25th 2018)
->>>>>>> fa937de8
+## Version 1.0.0 (Jan. 30th 2018)
 
 The first stable release of the library, which provides the following features:
 
